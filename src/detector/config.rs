--- conflicted
+++ resolved
@@ -62,16 +62,10 @@
     }
 }
 
-<<<<<<< HEAD
-#[derive(Debug, Clone, Copy, PartialEq)]
-pub(crate) enum QuadDecimateMode {
-	None,
-=======
 /// Quad decimate algorithm to use
 #[derive(Debug, Clone, Copy, PartialEq)]
 pub(crate) enum QuadDecimateMode {
 	/// Special case for 3/2 scaling
->>>>>>> 655d4b3d
 	ThreeHalves,
 	/// Integer scaling
 	Scaled(NonZeroU32),
@@ -92,12 +86,8 @@
 		self.debug
 	}
 
-<<<<<<< HEAD
-	pub(crate) fn quad_decimate_mode(&self) -> QuadDecimateMode {
-=======
 	/// Get algorithm to use for quad decimation
 	pub(crate) fn quad_decimate_mode(&self) -> Option<QuadDecimateMode> {
->>>>>>> 655d4b3d
 		if self.quad_decimate > 1. {
 			if self.quad_decimate == 1.5 {
 				Some(QuadDecimateMode::ThreeHalves)
