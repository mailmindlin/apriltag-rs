mod builder;
pub(crate) mod config;
mod debug;

pub use config::DetectorConfig;
pub use builder::{DetectorBuilder, DetectorBuildError, OpenClMode};

use std::sync::{Mutex, Arc};

use rayon::{ThreadPool, ThreadPoolBuilder, prelude::*};

use crate::{util::{math::{Vec2, Vec2Builder}, image::{ImageWritePNM, Pixel, ImageY8}}, quickdecode::QuickDecode, quad_decode::QuadDecodeInfo, quad_thresh::apriltag_quad_thresh, dbg::TimeProfile, Detections, detection::reconcile_detections, ocl::OpenCLDetector};

use self::config::QuadDecimateMode;

#[derive(Debug, Clone, PartialEq)]
#[non_exhaustive]
pub enum DetectError {
	/// Input image was too small
	ImageTooSmall,
<<<<<<< HEAD
	ImageTooBig,
=======
	/// Input image was too large
	ImageTooBig,
	/// Buffer allocation error
>>>>>>> 655d4b3d
	AllocError,
	OpenCLError,
}

pub struct AprilTagDetector {
	pub params: DetectorConfig,

	///////////////////////////////////////////////////////////////
	// Internal variables below

	// Not freed on apriltag_destroy; a tag family can be shared
	// between multiple users. The user should ultimately destroy the
	// tag family passed into the constructor.
	pub(crate) tag_families: Vec<Arc<QuickDecode>>,

	// Used to manage multi-threading.
	pub(crate) wp: ThreadPool,
	#[cfg(feature="opencl")]
	ocl: Option<Box<OpenCLDetector>>,
}

pub(crate) fn quad_sigma_kernel(quad_sigma: f32) -> Option<Vec<u8>> {
	if quad_sigma == 0. {
		return None;
	}
	// compute a reasonable kernel width by figuring that the
	// kernel should go out 2 std devs.
	//
	// max sigma          ksz
	// 0.499              1  (disabled)
	// 0.999              3
	// 1.499              5
	// 1.999              7

	let sigma = f32::abs(quad_sigma);

	let kernel_size = (4. * sigma) as usize; // 2 std devs in each direction
	let kernel_size = if (kernel_size % 2) == 0 {
		kernel_size + 1
	} else {
		kernel_size
	};

	assert_eq!(kernel_size % 2, 1, "kernel_size must be odd");

	// build the kernel.
	let mut dk = vec![0f64; kernel_size];

	// for kernel of length 5:
	// dk[0] = f(-2), dk[1] = f(-1), dk[2] = f(0), dk[3] = f(1), dk[4] = f(2)
	for i in 0..kernel_size {
		let x = i as isize - (kernel_size as isize / 2);
		let x_sig = x as f64 / sigma as f64;
		let v = f64::exp(-0.5*(x_sig * x_sig));
		dk[i] = v;
	}

	// normalize
	let acc = dk.iter().sum::<f64>();

	let kernel = dk.into_iter()
		.map(|x| {
			let x_norm = x / acc;
			(x_norm * 255.) as u8 //TODO: round?
		})
		.collect::<Vec<_>>();
	Some(kernel)
}

/// Apply blur/sharp filter
fn quad_sigma(img: &mut ImageY8, quad_sigma: f32) {
	if quad_sigma == 0. {
		return;
	}
	// compute a reasonable kernel width by figuring that the
	// kernel should go out 2 std devs.
	//
	// max sigma          ksz
	// 0.499              1  (disabled)
	// 0.999              3
	// 1.499              5
	// 1.999              7

	let sigma = f32::abs(quad_sigma);

	let ksz = (4. * sigma) as usize; // 2 std devs in each direction
	let ksz = if (ksz & 1) == 0 {
		ksz + 1
	} else {
		ksz
	};

	if ksz > 1 {
		if quad_sigma > 0. {
			// Apply a blur
			img.gaussian_blur(sigma as f64, ksz);
		} else {
			// SHARPEN the image by subtracting the low frequency components.
			let orig = img.clone();
			img.gaussian_blur(sigma as f64, ksz);

			for ((x, y), vorig) in orig.enumerate_pixels() {
				let vblur = img[(x, y)];

				// Prevent overflow
				let v = ((vorig.to_value() as i16) * 2).saturating_sub(vblur as i16);

				img[(x, y)] = (v.clamp(0, 255) as u8).into();
			}
		}
	}
}

#[cfg(test)]
pub fn quad_sigma_cpu(img: &mut ImageY8, quad_sigma_v: f32) {
	quad_sigma(img, quad_sigma_v)
}



impl AprilTagDetector {
	/// Create a new builder
	pub fn builder() -> DetectorBuilder {
		DetectorBuilder::default()
	}

	pub fn opencl_mode(&self) -> OpenClMode {
		match &self.ocl {
			None => OpenClMode::Disabled,
			Some(ocl) => ocl.mode,
		}
	}

	fn new(params: DetectorConfig, tag_families: Vec<Arc<QuickDecode>>, ocl: OpenClMode) -> Result<AprilTagDetector, DetectorBuildError> {
		let wp = {
			let tpb = ThreadPoolBuilder::new()
				.num_threads(params.nthreads);

			match tpb.build() {
				Ok(wp) => wp,
				Err(e) => return Err(DetectorBuildError::Threadpool(e)),
			}
		};

		let ocl = if OpenClMode::Disabled != ocl {
			match OpenCLDetector::new(&params, ocl) {
				Ok(ocl) => Some(Box::new(ocl)),
				Err(DetectorBuildError::OpenCLNotAvailable) if !ocl.is_required() => None,
				Err(DetectorBuildError::OpenCLError(e)) if !ocl.is_required() => {
					#[cfg(feature="debug")]
					eprintln!("Unable to configure OpenCL: {e:?}");
					None
				},
				Err(e) => return Err(e),
			}
		} else {
			None
		};
		
		Ok(Self {
			params,
			tag_families,
			wp,
			#[cfg(feature="opencl")]
			ocl,
		})
	}

	fn preprocess_image(&self, tp: &mut TimeProfile, im_orig: &ImageY8) -> Result<(ImageY8, ImageY8), DetectError> {
		#[cfg(feature="opencl")]
		if let Some(ocl) = &self.ocl {
			match ocl.preprocess(&self.params, tp, im_orig) {
				Ok(res) => {
					return Ok(res);
				},
				Err(e) => {
					if ocl.mode.is_required() {
						return Err(e);
					} else {
						// Swallow
						eprintln!("OpenCL error: {e:?}");
					}
				}
			}
		}

		///////////////////////////////////////////////////////////
		// Step 1. Detect quads according to requested image decimation
		// and blurring parameters.
		let mut quad_im = match self.params.quad_decimate_mode() {
			None => {
				//TODO: can we not copy here?
				im_orig.clone()
			},
			Some(QuadDecimateMode::ThreeHalves) => {
				let quad_im = im_orig.decimate_three_halves();
				tp.stamp("decimate");
				quad_im
			},
			Some(QuadDecimateMode::Scaled(quad_decimate)) => {
				let quad_im = im_orig.decimate(quad_decimate.get() as _);
				tp.stamp("decimate");
				quad_im
			}
		};

		quad_sigma(&mut quad_im, self.params.quad_sigma);

		tp.stamp("blur/sharp");

		#[cfg(feature="debug")]
		self.params.debug_image("01_debug_preprocess.pnm", |mut f| quad_im.write_pnm(&mut f));

		////////////////////////////////////////////////////////
		// step 1. threshold the image, creating the edge image.
		let threshim = super::quad_thresh::threshold::threshold(&self.params.qtp, tp, &quad_im);

		#[cfg(feature="debug")]
        self.params.debug_image("debug_threshold.pnm", |mut f| threshim.write_pnm(&mut f));

		Ok((quad_im, threshim))
	}

	/// Detect AprilTags
	/// 
	/// ## Steps:
	/// ### 1. Decimate
	/// Downsample image, as per `quad_decimate`
	/// 
	/// ### 2. Blur / Sharpen
	/// Blur or sharpen image, as per `quad_sigma`
	/// 
	/// ### 3. Threshold
	/// 
	pub fn detect(&self, im_orig: &ImageY8) -> Result<Detections, DetectError> {
		if self.tag_families.len() == 0 {
			println!("AprilTag: No tag families enabled.");
			return Ok(Detections::default());
		}

		// Statistics relating to last processed frame
		let mut tp = TimeProfile::default();
		tp.stamp("init");

		let mut quads = {
			let (quad_im, threshim) = self.preprocess_image(&mut tp, im_orig)?;

			apriltag_quad_thresh(self, &mut tp, &quad_im, threshim)
		};

		#[cfg(feature="extra_debug")]
		println!("Found {} quads", quads.len());

		// adjust centers of pixels so that they correspond to the
		// original full-resolution image.
		match self.params.quad_decimate_mode() {
			None => {},
			Some(QuadDecimateMode::ThreeHalves) => {
				for q in quads.iter_mut() {
					q.corners *= 1.5;
				}
			},
			Some(QuadDecimateMode::Scaled(scale)) => {
				let half = Vec2::dup(0.5);
				for q in quads.iter_mut() {
					q.corners -= half;
					q.corners *= scale.get() as f64;
					q.corners += half;
				}
			}
		}

		let nquads: u32 = quads.len()
			.try_into()
			.unwrap();

		tp.stamp("quads");

		#[cfg(feature="debug")]
		self.params.debug_image("07_debug_quads.pnm", |f| debug::debug_quads(f, ImageY8::clone_like(im_orig), &quads));

		////////////////////////////////////////////////////////////////
		// Step 2. Decode tags from each quad.
		let detections = if true {
			#[cfg(feature="debug")]
			let im_samples = if self.params.generate_debug_image() { Some(Mutex::new(ImageY8::clone_like(im_orig))) } else { None };
			
			let info = QuadDecodeInfo {
				det_params: &self.params,
				tag_families: &self.tag_families,
				im_orig,
				#[cfg(feature="debug")]
				im_samples: im_samples.as_ref(),
			};

			let detections = if quads.len() > 999 && !self.params.single_thread() {
				self.wp.install(|| {
					#[cfg(feature="debug")]
					let quad_iter = quads.par_iter_mut();
					#[cfg(not(feature="debug"))]
					let quad_iter = quads.into_par_iter();

					quad_iter
						.flat_map(|#[allow(unused_mut)] mut quad| quad.decode_task(info))
						.collect::<Vec<_>>()
				})
			} else {
				#[cfg(feature="debug")]
				let quad_iter = quads.iter_mut();
				#[cfg(not(feature="debug"))]
				let quad_iter = quads.into_iter();
				let mut dets = Vec::new();

				for quad in quad_iter {
					dets.extend(quad.decode_task(info));
				}
				dets
			};

			#[cfg(feature="extra_debug")]
			println!("Found {} detections", detections.len());

			#[cfg(feature="debug")]
			if let Some(im_samples) = im_samples {
				self.params.debug_image("08_debug_samples.pnm", |mut f| {
					let im_samples = im_samples.into_inner().unwrap();
					im_samples.write_pnm(&mut f)
				});
			}
			detections
		} else {
			Vec::new()
		};

		tp.stamp("decode+refinement");

		#[cfg(feature="debug")]
		if self.params.generate_debug_image() {
			self.params.debug_image("09a_debug_quads_fixed.pnm", |f| debug::debug_quads_fixed(f, ImageY8::clone_like(im_orig), &quads));
<<<<<<< HEAD
			// self.params.debug_image("09b_debug_quads.ps", |f| debug::debug_quads_ps(f, ImageY8::clone_like(im_orig), &quads));
			tp.stamp("decode+refinement (output)");
		}
		#[cfg(feature="debug")]
=======
			#[cfg(feature="debug_ps")]
			self.params.debug_image("09b_debug_quads.ps", |f| debug::debug_quads_ps(f, ImageY8::clone_like(im_orig), &quads));
			tp.stamp("decode+refinement (output)");
		}
>>>>>>> 655d4b3d
		drop(quads);

		let mut detections = reconcile_detections(detections);

		tp.stamp("reconcile");

		////////////////////////////////////////////////////////////////
		// Produce final debug output
		#[cfg(feature="debug")]
		{
			#[cfg(feature="debug_ps")]
			self.params.debug_image("10a_debug_output.ps", |f| debug::debug_output_ps(f, ImageY8::clone_like(im_orig), &detections));
			self.params.debug_image("10b_debug_output.pnm", |f| debug::debug_output_pnm(f, ImageY8::clone_like(im_orig), &detections));
		}
		tp.stamp("debug output");

		detections.sort_unstable_by(|a, b| Ord::cmp(&a.id, &b.id));

		tp.stamp("cleanup");

		#[cfg(feature="compare_reference")]
		{
			use crate::sys::{AprilTagDetectorSys, ImageU8Sys, ZArraySys};
			let (td_sys, fams_sys) = AprilTagDetectorSys::new_with_families(self).unwrap();

			let im_sys = ImageU8Sys::new(im_orig).unwrap();
			let dets = ZArraySys::<*mut apriltag_sys::apriltag_detection>::wrap(unsafe { apriltag_sys::apriltag_detector_detect(td_sys.as_ptr(), im_sys.as_ptr()) }).unwrap();

			assert_eq!(td_sys.as_ref().nquads, nquads);

			drop(td_sys);
			println!("sys dets: {dets:?}");
			drop(fams_sys);
		}

		Ok(Detections {
			tp,
			nquads,
			detections,
		})
	}
}<|MERGE_RESOLUTION|>--- conflicted
+++ resolved
@@ -18,13 +18,9 @@
 pub enum DetectError {
 	/// Input image was too small
 	ImageTooSmall,
-<<<<<<< HEAD
-	ImageTooBig,
-=======
 	/// Input image was too large
 	ImageTooBig,
 	/// Buffer allocation error
->>>>>>> 655d4b3d
 	AllocError,
 	OpenCLError,
 }
@@ -364,17 +360,10 @@
 		#[cfg(feature="debug")]
 		if self.params.generate_debug_image() {
 			self.params.debug_image("09a_debug_quads_fixed.pnm", |f| debug::debug_quads_fixed(f, ImageY8::clone_like(im_orig), &quads));
-<<<<<<< HEAD
-			// self.params.debug_image("09b_debug_quads.ps", |f| debug::debug_quads_ps(f, ImageY8::clone_like(im_orig), &quads));
-			tp.stamp("decode+refinement (output)");
-		}
-		#[cfg(feature="debug")]
-=======
 			#[cfg(feature="debug_ps")]
 			self.params.debug_image("09b_debug_quads.ps", |f| debug::debug_quads_ps(f, ImageY8::clone_like(im_orig), &quads));
 			tp.stamp("decode+refinement (output)");
 		}
->>>>>>> 655d4b3d
 		drop(quads);
 
 		let mut detections = reconcile_detections(detections);
