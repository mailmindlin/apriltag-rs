--- conflicted
+++ resolved
@@ -77,11 +77,7 @@
 
 /// 1-d convolution
 fn convolve(x: &[u8], y: &mut [u8], k: &[u8], need_copy: bool) {
-<<<<<<< HEAD
-    assert_eq!(k.len() % 1, 1, "Kernel size must be odd");
-=======
     debug_assert_eq!(k.len() % 2, 1, "Kernel size must be odd");
->>>>>>> 655d4b3d
     assert_eq!(x.len(), y.len());
     debug_assert!(x.len() >= k.len(), "x len {} must be greater than k len {}", x.len(), k.len());
 
