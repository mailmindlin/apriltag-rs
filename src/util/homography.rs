use std::ops::Mul;

use super::{math::{mat::{Mat, SvdOptions, Mat33}, Vec3}, geom::Point2D};

<<<<<<< HEAD
/// assuming that the projection matrix is:
/// [ fx 0  cx 0 ]
/// [  0 fy cy 0 ]
/// [  0  0  1 0 ]
///
/// And that the homography is equal to the projection matrix times the
/// model matrix, recover the model matrix (which is returned). Note
/// that the third column of the model matrix is missing in the
/// expresison below, reflecting the fact that the homography assumes
/// all points are at z=0 (i.e., planar) and that the element of z is
/// thus omitted.  (3x1 instead of 4x1).
///
/// [ fx 0  cx 0 ] [ R00  R01  TX ]    [ H00 H01 H02 ]
/// [  0 fy cy 0 ] [ R10  R11  TY ] =  [ H10 H11 H12 ]
/// [  0  0  1 0 ] [ R20  R21  TZ ] =  [ H20 H21 H22 ]
///                [  0    0    1 ]
///
/// fx*R00 + cx*R20 = H00   (note, H only known up to scale; some additional adjustments required; see code.)
/// fx*R01 + cx*R21 = H01
/// fx*TX  + cx*TZ  = H02
/// fy*R10 + cy*R20 = H10
/// fy*R11 + cy*R21 = H11
/// fy*TY  + cy*TZ  = H12
/// R20 = H20
/// R21 = H21
/// TZ  = H22
pub(crate) fn homography_to_pose(H: &Mat33, fx: f64, fy: f64, cx: f64, cy: f64) -> Mat {
    // Note that every variable that we compute is proportional to the scale factor of H.
    let mut R20 = H[(2, 0)];
    let mut R21 = H[(2, 1)];
    let mut TZ  = H[(2, 2)];
    let mut R00 = (H[(0, 0)] - cx*R20) / fx;
    let mut R01 = (H[(0, 1)] - cx*R21) / fx;
    let mut TX  = (H[(0, 2)] - cx*TZ)  / fx;
    let mut R10 = (H[(1, 0)] - cy*R20) / fy;
    let mut R11 = (H[(1, 1)] - cy*R21) / fy;
    let mut TY  = (H[(1, 2)] - cy*TZ)  / fy;

    // compute the scale by requiring that the rotation columns are unit length
    // (Use geometric average of the two length vectors we have)
    let length1 = f64::sqrt(R00*R00 + R10*R10 + R20*R20);
    let length2 = f64::sqrt(R01*R01 + R11*R11 + R21*R21);
    let mut s = f64::sqrt((length1 * length2) as f64).recip();

    // get sign of S by requiring the tag to be in front the camera;
    // we assume camera looks in the -Z direction.
    if TZ > 0. {
        s *= -1.;
    }

    R20 *= s;
    R21 *= s;
    TZ  *= s;
    R00 *= s;
    R01 *= s;
    TX  *= s;
    R10 *= s;
    R11 *= s;
    TY  *= s;

    // now recover [R02 R12 R22] by noting that it is the cross product of the other two columns.
    let mut R02 = R10*R21 - R20*R11;
    let mut R12 = R20*R01 - R00*R21;
    let mut R22 = R00*R11 - R10*R01;

    // Improve rotation matrix by applying polar decomposition.
    if true {
        // do polar decomposition. This makes the rotation matrix
        // "proper", but probably increases the reprojection error. An
        // iterative alignment step would be superior.

        let R = {
            let svd = Mat33::of([
                R00, R01, R02,
                R10, R11, R12,
                R20, R21, R22,
            ]).svd();
            svd.U.matmul_transposed(&svd.V)
        };

        R00 = R[(0, 0)];
        R01 = R[(0, 1)];
        R02 = R[(0, 2)];
        R10 = R[(1, 0)];
        R11 = R[(1, 1)];
        R12 = R[(1, 2)];
        R20 = R[(2, 0)];
        R21 = R[(2, 1)];
        R22 = R[(2, 2)];
    }

    return Mat::create(4, 4, &[
        R00, R01, R02, TX,
        R10, R11, R12, TY,
        R20, R21, R22, TZ,
         0.,  0.,  0., 1.,
    ]);
=======

#[inline]
pub(crate) fn homography_project(H: &Mat33, x: f64, y: f64) -> Point2D {
    let v = H.mul(&Vec3::of(x, y, 1.));

    let res = Point2D::of(
        v.0 / v.2, // x
        v.1 / v.2, // y
    );

    #[cfg(feature="compare_reference")]
    {
        use float_cmp::assert_approx_eq;
        let H1: Mat = (*H).into();
        let mat_sys = crate::sys::SysPtr::<apriltag_sys::matd_t>::new_like(&H1).unwrap();

        let mut ox = f64::NAN;
        let mut oy = f64::NAN;
        unsafe {
            apriltag_sys::homography_project(mat_sys.as_ptr(), x, y, &mut ox, &mut oy);
        }
        assert_approx_eq!(f64, ox, res.x(), epsilon=1e-6);
        assert_approx_eq!(f64, oy, res.y(), epsilon=1e-6);
    }

    res
}

pub enum HomographyMode {
    INVERSE,
    SVD,
}

/// Correspondences is a list of float[4]s, consisting of the points x
/// and y concatenated. We will compute a homography such that y = Hx
pub fn homography_compute(correspondences: &[[f64; 4]], mode: HomographyMode) -> Mat33 {
    // compute centroids of both sets of points (yields a better
    // conditioned information matrix)
    let mut x_cx = 0f64;
    let mut x_cy = 0f64;
    let mut y_cx = 0f64;
    let mut y_cy = 0f64;

    for c in correspondences {
        x_cx += c[0];
        x_cy += c[1];
        y_cx += c[2];
        y_cy += c[3];
    }

    let sz = correspondences.len() as f64;
    x_cx /= sz;
    x_cy /= sz;
    y_cx /= sz;
    y_cy /= sz;

    // NB We don't normalize scale; it seems implausible that it could
    // possibly make any difference given the dynamic range of IEEE
    // doubles.

    let mut A = Mat::zeroes(9,9);
    for c in correspondences {
        // (below world is "x", and image is "y")
        let worldx = c[0] - x_cx;
        let worldy = c[1] - x_cy;
        let imagex = c[2] - y_cx;
        let imagey = c[3] - y_cy;

        let a03 = -worldx;
        let a04 = -worldy;
        let a05 = -1.;
        let a06 = worldx*imagey;
        let a07 = worldy*imagey;
        let a08 = imagey;

        A[(3, 3)] += a03*a03;
        A[(3, 4)] += a03*a04;
        A[(3, 5)] += a03*a05;
        A[(3, 6)] += a03*a06;
        A[(3, 7)] += a03*a07;
        A[(3, 8)] += a03*a08;
        A[(4, 4)] += a04*a04;
        A[(4, 5)] += a04*a05;
        A[(4, 6)] += a04*a06;
        A[(4, 7)] += a04*a07;
        A[(4, 8)] += a04*a08;
        A[(5, 5)] += a05*a05;
        A[(5, 6)] += a05*a06;
        A[(5, 7)] += a05*a07;
        A[(5, 8)] += a05*a08;
        A[(6, 6)] += a06*a06;
        A[(6, 7)] += a06*a07;
        A[(6, 8)] += a06*a08;
        A[(7, 7)] += a07*a07;
        A[(7, 8)] += a07*a08;
        A[(8, 8)] += a08*a08;

        let a10: f64 = worldx;
        let a11: f64 = worldy;
        let a12: f64 = 1.;
        let a16: f64 = -worldx*imagex;
        let a17: f64 = -worldy*imagex;
        let a18: f64 = -imagex;

        A[(0, 0)] += a10*a10;
        A[(0, 1)] += a10*a11;
        A[(0, 2)] += a10*a12;
        A[(0, 6)] += a10*a16;
        A[(0, 7)] += a10*a17;
        A[(0, 8)] += a10*a18;
        A[(1, 1)] += a11*a11;
        A[(1, 2)] += a11*a12;
        A[(1, 6)] += a11*a16;
        A[(1, 7)] += a11*a17;
        A[(1, 8)] += a11*a18;
        A[(2, 2)] += a12*a12;
        A[(2, 6)] += a12*a16;
        A[(2, 7)] += a12*a17;
        A[(2, 8)] += a12*a18;
        A[(6, 6)] += a16*a16;
        A[(6, 7)] += a16*a17;
        A[(6, 8)] += a16*a18;
        A[(7, 7)] += a17*a17;
        A[(7, 8)] += a17*a18;
        A[(8, 8)] += a18*a18;

        let a20: f64 = -worldx*imagey;
        let a21: f64 = -worldy*imagey;
        let a22: f64 = -imagey;
        let a23: f64 = worldx*imagex;
        let a24: f64 = worldy*imagex;
        let a25: f64 = imagex;

        A[(0, 0)] += a20*a20;
        A[(0, 1)] += a20*a21;
        A[(0, 2)] += a20*a22;
        A[(0, 3)] += a20*a23;
        A[(0, 4)] += a20*a24;
        A[(0, 5)] += a20*a25;
        A[(1, 1)] += a21*a21;
        A[(1, 2)] += a21*a22;
        A[(1, 3)] += a21*a23;
        A[(1, 4)] += a21*a24;
        A[(1, 5)] += a21*a25;
        A[(2, 2)] += a22*a22;
        A[(2, 3)] += a22*a23;
        A[(2, 4)] += a22*a24;
        A[(2, 5)] += a22*a25;
        A[(3, 3)] += a23*a23;
        A[(3, 4)] += a23*a24;
        A[(3, 5)] += a23*a25;
        A[(4, 4)] += a24*a24;
        A[(4, 5)] += a24*a25;
        A[(5, 5)] += a25*a25;
    }

    // make symmetric
    for i in 0..9 {
        for j in (i+1)..9 {
            A[(j,i)] = A[(i,j)];
        }
    }

    let mut H = Mat33::zeroes();

    match mode {
        HomographyMode::INVERSE => {
            // compute singular vector by (carefully) inverting the rank-deficient matrix.

            let Ainv = if true {
                A.inv().unwrap()
            } else {
                let b = Mat::create(9, 1, &[ 1., 0., 0., 0., 0., 0., 0., 0., 0. ]);

                if false {
                    let lu = A.plu();
                    lu.solve(&b)
                } else {
                    let chol = A.chol();
                    chol.solve(&b)
                }
            };

            let scale = {
                let mut scale = 0.;
    
                for i in 0..9 {
                    let value = Ainv[(i,0)];
                    scale += value * value;
                }
                scale.sqrt().recip()
            };

            for i in 0..3 {
                for j in 0..3 {
                    H[(i,j)] = Ainv[(3*i+j, 0)] / scale;
                }
            }
        },
        HomographyMode::SVD => {
            // compute singular vector using SVD. A bit slower, but more accurate.
            let svd = A.svd_with_flags(SvdOptions { suppress_warnings: true });

            for i in 0..3 {
                for j in 0..3 {
                    H[(i,j)] = svd.U[(3*i+j,8)];
                }
            }
        }
    }

    let Tx = {
        let mut Tx = Mat33::identity();
        Tx[(0,2)] = -x_cx;
        Tx[(1,2)] = -x_cy;
        Tx
    };

    let Ty = {
        let mut Ty = Mat33::identity();
        Ty[(0,2)] = -y_cx;
        Ty[(1,2)] = -y_cy;
        Ty
    };

    // Mat::op("M*M*M", &[&Ty, &H, &Tx]).unwrap()
    Ty.matmul(&H).matmul(&Tx)
>>>>>>> 4b971e75
}

/// Similar to above
/// Recover the model view matrix assuming that the projection matrix is:
///
/// [ F  0  A  0 ]     (see glFrustrum)
/// [ 0  G  B  0 ]
/// [ 0  0  C  D ]
/// [ 0  0 -1  0 ]
pub(crate) fn homography_to_model_view(H: &Mat, F: f64, G: f64, A: f64, B: f64, _C: f64, _D: f64) -> Mat {
    // Note that every variable that we compute is proportional to the scale factor of H.
    let R20 = -H[(2, 0)];
    let R21 = -H[(2, 1)];
    let TZ  = -H[(2, 2)];
    let R00 = (H[(0, 0)] - A*R20) / F;
    let R01 = (H[(0, 1)] - A*R21) / F;
    let TX  = (H[(0, 2)] - A*TZ)  / F;
    let R10 = (H[(1, 0)] - B*R20) / G;
    let R11 = (H[(1, 1)] - B*R21) / G;
    let TY  = (H[(1, 2)] - B*TZ)  / G;

    // compute the scale by requiring that the rotation columns are unit length
    // (Use geometric average of the two length vectors we have)
    let length1 = f64::sqrt(R00*R00 + R10*R10 + R20*R20);
    let length2 = f64::sqrt(R01*R01 + R11*R11 + R21*R21);
    let s = f64::sqrt((length1 * length2) as f64).recip();

    // get sign of S by requiring the tag to be in front of the camera
    // (which is Z < 0) for our conventions.
    let s = if TZ > 0. {
        -s
    } else { s };

    let R20 = s * R20;
    let R21 = s * R21;
    let TZ  = s * TZ;
    let R00 = s * R00;
    let R01 = s * R01;
    let TX  = s * TX;
    let R10 = s * R10;
    let R11 = s * R11;
    let TY  = s * TY;

    // now recover [R02 R12 R22] by noting that it is the cross product of the other two columns.
    let R02 = R10*R21 - R20*R11;
    let R12 = R20*R01 - R00*R21;
    let R22 = R00*R11 - R10*R01;

    // TODO XXX: Improve rotation matrix by applying polar decomposition.

    Mat::create(4, 4, &[
        R00, R01, R02, TX,
        R10, R11, R12, TY,
        R20, R21, R22, TZ,
        0., 0., 0., 1.
    ])
}

// Only uses the upper 3x3 matrix.
/*
static void matrix_to_quat(const matd_t *R, double q[4])
{
    // see: "from quaternion to matrix and back"

    // trace: get the same result if R is 4x4 or 3x3:
    double T = MATD_EL(R, 0, 0) + MATD_EL(R, 1, 1) + MATD_EL(R, 2, 2) + 1;
    double S = 0;

    double m0  = MATD_EL(R, 0, 0);
    double m1  = MATD_EL(R, 1, 0);
    double m2  = MATD_EL(R, 2, 0);
    double m4  = MATD_EL(R, 0, 1);
    double m5  = MATD_EL(R, 1, 1);
    double m6  = MATD_EL(R, 2, 1);
    double m8  = MATD_EL(R, 0, 2);
    double m9  = MATD_EL(R, 1, 2);
    double m10 = MATD_EL(R, 2, 2);

    if (T > 0.0000001) {
        S = sqrtf(T) * 2;
        q[1] = -( m9 - m6 ) / S;
        q[2] = -( m2 - m8 ) / S;
        q[3] = -( m4 - m1 ) / S;
        q[0] = 0.25 * S;
    } else if ( m0 > m5 && m0 > m10 )  {	// Column 0:
        S  = sqrtf( 1.0 + m0 - m5 - m10 ) * 2;
        q[1] = -0.25 * S;
        q[2] = -(m4 + m1 ) / S;
        q[3] = -(m2 + m8 ) / S;
        q[0] = (m9 - m6 ) / S;
    } else if ( m5 > m10 ) {			// Column 1:
        S  = sqrtf( 1.0 + m5 - m0 - m10 ) * 2;
        q[1] = -(m4 + m1 ) / S;
        q[2] = -0.25 * S;
        q[3] = -(m9 + m6 ) / S;
        q[0] = (m2 - m8 ) / S;
    } else {
        // Column 2:
        S  = sqrtf( 1.0 + m10 - m0 - m5 ) * 2;
        q[1] = -(m2 + m8 ) / S;
        q[2] = -(m9 + m6 ) / S;
        q[3] = -0.25 * S;
        q[0] = (m4 - m1 ) / S;
    }

    double mag2 = 0;
    for (int i = 0; i < 4; i++)
        mag2 += q[i]*q[i];
    double norm = 1.0 / sqrtf(mag2);
    for (int i = 0; i < 4; i++)
        q[i] *= norm;
}
*/

/// overwrites upper 3x3 area of matrix M. Doesn't touch any other elements of M.
fn quat_to_matrix(q: &[f64; 4], M: &mut Mat) {
    let w = q[0];
    let x = q[1];
    let y = q[2];
    let z = q[3];

    M[(0, 0)] = w*w + x*x - y*y - z*z;
    M[(0, 1)] = 2.*x*y - 2.*w*z;
    M[(0, 2)] = 2.*x*z + 2.*w*y;

    M[(1, 0)] = 2.*x*y + 2.*w*z;
    M[(1, 1)] = w*w - x*x + y*y - z*z;
    M[(1, 2)] = 2.*y*z - 2.*w*x;

    M[(2, 0)] = 2.*x*z - 2.*w*y;
    M[(2, 1)] = 2.*y*z + 2.*w*x;
    M[(2, 2)] = w*w - x*x - y*y + z*z;
}<|MERGE_RESOLUTION|>--- conflicted
+++ resolved
@@ -2,7 +2,6 @@
 
 use super::{math::{mat::{Mat, SvdOptions, Mat33}, Vec3}, geom::Point2D};
 
-<<<<<<< HEAD
 /// assuming that the projection matrix is:
 /// [ fx 0  cx 0 ]
 /// [  0 fy cy 0 ]
@@ -29,7 +28,7 @@
 /// R20 = H20
 /// R21 = H21
 /// TZ  = H22
-pub(crate) fn homography_to_pose(H: &Mat33, fx: f64, fy: f64, cx: f64, cy: f64) -> Mat {
+pub(crate) fn homography_to_pose1(H: &Mat33, fx: f64, fy: f64, cx: f64, cy: f64) -> Mat {
     // Note that every variable that we compute is proportional to the scale factor of H.
     let mut R20 = H[(2, 0)];
     let mut R21 = H[(2, 1)];
@@ -80,7 +79,7 @@
                 R10, R11, R12,
                 R20, R21, R22,
             ]).svd();
-            svd.U.matmul_transposed(&svd.V)
+            svd.U.matmul_transpose(&svd.V)
         };
 
         R00 = R[(0, 0)];
@@ -100,7 +99,7 @@
         R20, R21, R22, TZ,
          0.,  0.,  0., 1.,
     ]);
-=======
+}
 
 #[inline]
 pub(crate) fn homography_project(H: &Mat33, x: f64, y: f64) -> Point2D {
@@ -328,7 +327,6 @@
 
     // Mat::op("M*M*M", &[&Ty, &H, &Tx]).unwrap()
     Ty.matmul(&H).matmul(&Tx)
->>>>>>> 4b971e75
 }
 
 /// Similar to above
