--- conflicted
+++ resolved
@@ -1,109 +1,4 @@
-<<<<<<< HEAD
-use std::ops::Mul;
-
-use super::{math::{mat::{Mat, Mat33, SvdOptions}, Vec3}, geom::Point2D};
-
-/// assuming that the projection matrix is:
-/// [ fx 0  cx 0 ]
-/// [  0 fy cy 0 ]
-/// [  0  0  1 0 ]
-///
-/// And that the homography is equal to the projection matrix times the
-/// model matrix, recover the model matrix (which is returned). Note
-/// that the third column of the model matrix is missing in the
-/// expresison below, reflecting the fact that the homography assumes
-/// all points are at z=0 (i.e., planar) and that the element of z is
-/// thus omitted.  (3x1 instead of 4x1).
-///
-/// [ fx 0  cx 0 ] [ R00  R01  TX ]    [ H00 H01 H02 ]
-/// [  0 fy cy 0 ] [ R10  R11  TY ] =  [ H10 H11 H12 ]
-/// [  0  0  1 0 ] [ R20  R21  TZ ] =  [ H20 H21 H22 ]
-///                [  0    0    1 ]
-///
-/// fx*R00 + cx*R20 = H00   (note, H only known up to scale; some additional adjustments required; see code.)
-/// fx*R01 + cx*R21 = H01
-/// fx*TX  + cx*TZ  = H02
-/// fy*R10 + cy*R20 = H10
-/// fy*R11 + cy*R21 = H11
-/// fy*TY  + cy*TZ  = H12
-/// R20 = H20
-/// R21 = H21
-/// TZ  = H22
-pub(crate) fn homography_to_pose1(H: &Mat33, fx: f64, fy: f64, cx: f64, cy: f64) -> Mat {
-    // Note that every variable that we compute is proportional to the scale factor of H.
-    let mut R20 = H[(2, 0)];
-    let mut R21 = H[(2, 1)];
-    let mut TZ  = H[(2, 2)];
-    let mut R00 = (H[(0, 0)] - cx*R20) / fx;
-    let mut R01 = (H[(0, 1)] - cx*R21) / fx;
-    let mut TX  = (H[(0, 2)] - cx*TZ)  / fx;
-    let mut R10 = (H[(1, 0)] - cy*R20) / fy;
-    let mut R11 = (H[(1, 1)] - cy*R21) / fy;
-    let mut TY  = (H[(1, 2)] - cy*TZ)  / fy;
-
-    // compute the scale by requiring that the rotation columns are unit length
-    // (Use geometric average of the two length vectors we have)
-    let length1 = f64::sqrt(R00*R00 + R10*R10 + R20*R20);
-    let length2 = f64::sqrt(R01*R01 + R11*R11 + R21*R21);
-    let mut s = f64::sqrt((length1 * length2) as f64).recip();
-
-    // get sign of S by requiring the tag to be in front the camera;
-    // we assume camera looks in the -Z direction.
-    if TZ > 0. {
-        s *= -1.;
-    }
-
-    R20 *= s;
-    R21 *= s;
-    TZ  *= s;
-    R00 *= s;
-    R01 *= s;
-    TX  *= s;
-    R10 *= s;
-    R11 *= s;
-    TY  *= s;
-
-    // now recover [R02 R12 R22] by noting that it is the cross product of the other two columns.
-    let mut R02 = R10*R21 - R20*R11;
-    let mut R12 = R20*R01 - R00*R21;
-    let mut R22 = R00*R11 - R10*R01;
-
-    // Improve rotation matrix by applying polar decomposition.
-    if true {
-        // do polar decomposition. This makes the rotation matrix
-        // "proper", but probably increases the reprojection error. An
-        // iterative alignment step would be superior.
-
-        let R = {
-            let svd = Mat33::of([
-                R00, R01, R02,
-                R10, R11, R12,
-                R20, R21, R22,
-            ]).svd();
-            svd.U.matmul_transpose(&svd.V)
-        };
-
-        R00 = R[(0, 0)];
-        R01 = R[(0, 1)];
-        R02 = R[(0, 2)];
-        R10 = R[(1, 0)];
-        R11 = R[(1, 1)];
-        R12 = R[(1, 2)];
-        R20 = R[(2, 0)];
-        R21 = R[(2, 1)];
-        R22 = R[(2, 2)];
-    }
-
-    return Mat::create(4, 4, &[
-        R00, R01, R02, TX,
-        R10, R11, R12, TY,
-        R20, R21, R22, TZ,
-         0.,  0.,  0., 1.,
-    ]);
-}
-=======
 use super::math::mat::Mat;
->>>>>>> 655d4b3d
 
 /// Similar to above
 /// Recover the model view matrix assuming that the projection matrix is:
