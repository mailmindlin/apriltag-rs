use std::cmp::Ordering;

use crate::util::mem::SafeZero;

#[derive(Clone, Copy, PartialEq, Debug)]
pub(super) struct Pt {
    // Note: these represent 2*actual value.
    pub x: u16,
    pub y: u16,
    // pub theta: f32,
    pub gx: i16,
    pub gy: i16,
    pub slope: f32,
}

impl SafeZero for Pt {}

impl Pt {
    pub(crate) fn compare_angle(&self, rhs: &Pt) -> Ordering {
        f32::total_cmp(&self.slope, &rhs.slope)
    }
}

#[cfg(feature="compare_reference")]
impl From<Pt> for apriltag_sys::pt {
    fn from(pt: Pt) -> Self {
        Self {
            x: pt.x,
            y: pt.y,
            gx: pt.gx,
            gy: pt.gy,
            slope: pt.slope,
        }
    }
}

#[cfg(feature="compare_reference")]
impl From<apriltag_sys::pt> for Pt {
    fn from(pt: apriltag_sys::pt) -> Self {
        Self {
            x: pt.x,
            y: pt.y,
            gx: pt.gx,
            gy: pt.gy,
            slope: pt.slope,
        }
    }
}

#[inline]
#[cfg(feature="compare_reference")]
fn ptsort_inner(pts: &mut [Pt]) {
    //TODO: speed test
    #[inline(always)]
    fn MAYBE_SWAP(arr: &mut [Pt], apos: usize, bpos: usize) {
        if Pt::compare_angle(&arr[apos], &arr[bpos]).is_le() {
            arr.swap(apos, bpos);
        }
    }

    match pts.len() {
        0 | 1 => {
            // Already sorted
            return;
        },
<<<<<<< HEAD
        // 2 => {
        //     MAYBE_SWAP(pts, 0, 1);
        // },
        // // NB: Using less-branch-intensive sorting networks here on the
        // // hunch that it's better for performance.
        // 3 => {
        //     // 3 element bubble sort is optimal
        //     MAYBE_SWAP(pts, 0, 1);
        //     MAYBE_SWAP(pts, 1, 2);
        //     MAYBE_SWAP(pts, 0, 1);
        //     return;
        // }
        // 4 => {
        //     // 4 element optimal sorting network.
        //     MAYBE_SWAP(pts, 0, 1); // sort each half, like a merge sort
        //     MAYBE_SWAP(pts, 2, 3);
        //     MAYBE_SWAP(pts, 0, 2); // minimum value is now at 0.
        //     MAYBE_SWAP(pts, 1, 3); // maximum value is now at end.
        //     MAYBE_SWAP(pts, 1, 2); // that only leaves the middle two.
        //     return;
        // }
        // 5 => {
        //     // this 9-step swap is optimal for a sorting network, but two
        //     // steps slower than a generic sort.
        //     MAYBE_SWAP(pts, 0, 1); // sort each half (3+2), like a merge sort
        //     MAYBE_SWAP(pts, 3, 4);
        //     MAYBE_SWAP(pts, 1, 2);
        //     MAYBE_SWAP(pts, 0, 1);
        //     MAYBE_SWAP(pts, 0, 3); // minimum element now at 0
        //     MAYBE_SWAP(pts, 2, 4); // maximum element now at end
        //     MAYBE_SWAP(pts, 1, 2); // now resort the three elements 1-3.
        //     MAYBE_SWAP(pts, 2, 3);
        //     MAYBE_SWAP(pts, 1, 2);
        //     return;
        // },
=======
        2 => {
            MAYBE_SWAP(pts, 0, 1);
        },
        // NB: Using less-branch-intensive sorting networks here on the
        // hunch that it's better for performance.
        3 => {
            // 3 element bubble sort is optimal
            MAYBE_SWAP(pts, 0, 1);
            MAYBE_SWAP(pts, 1, 2);
            MAYBE_SWAP(pts, 0, 1);
            return;
        },
        4 => {
            // 4 element optimal sorting network.
            MAYBE_SWAP(pts, 0, 1); // sort each half, like a merge sort
            MAYBE_SWAP(pts, 2, 3);
            MAYBE_SWAP(pts, 0, 2); // minimum value is now at 0.
            MAYBE_SWAP(pts, 1, 3); // maximum value is now at end.
            MAYBE_SWAP(pts, 1, 2); // that only leaves the middle two.
            return;
        },
        5 => {
            // this 9-step swap is optimal for a sorting network, but two
            // steps slower than a generic sort.
            MAYBE_SWAP(pts, 0, 1); // sort each half (3+2), like a merge sort
            MAYBE_SWAP(pts, 3, 4);
            MAYBE_SWAP(pts, 1, 2);
            MAYBE_SWAP(pts, 0, 1);
            MAYBE_SWAP(pts, 0, 3); // minimum element now at 0
            MAYBE_SWAP(pts, 2, 4); // maximum element now at end
            MAYBE_SWAP(pts, 1, 2); // now resort the three elements 1-3.
            MAYBE_SWAP(pts, 2, 3);
            MAYBE_SWAP(pts, 1, 2);
            return;
        },
>>>>>>> 655d4b3d
        _ => {
            // Fall back to merge sort
            // pts.sort_unstable_by(Pt::compare_angle);
            let mut tmp = pts.to_vec();

            let (A, B) = tmp.split_at_mut(pts.len() / 2);
            ptsort_inner(A);
            ptsort_inner(B);

            let mut Apos = 0;
            let mut Bpos = 0;
            let mut Rpos = 0;

            let mut MERGE = |Apos: &mut usize, Bpos: &mut usize| {
                if Pt::compare_angle(&A[*Apos], &B[*Bpos]).is_lt() {
                    pts[Rpos] = A[*Apos];
                    *Apos += 1;
                } else {
                    pts[Rpos] = B[*Bpos];
                    *Bpos += 1;
                }
                Rpos += 1;
            };
            while Apos + 8 < A.len() && Bpos + 8 < B.len() {
                MERGE(&mut Apos, &mut Bpos); MERGE(&mut Apos, &mut Bpos);
                MERGE(&mut Apos, &mut Bpos); MERGE(&mut Apos, &mut Bpos);
                MERGE(&mut Apos, &mut Bpos); MERGE(&mut Apos, &mut Bpos);
                MERGE(&mut Apos, &mut Bpos); MERGE(&mut Apos, &mut Bpos);
            }

            while Apos < A.len() && Bpos < B.len() {
                MERGE(&mut Apos, &mut Bpos);
            }

            if Apos < A.len() {
                let count = A.len() - Apos;
                pts[Rpos..Rpos+count].copy_from_slice(&A[Apos..]);
                Rpos += count;
            }

            if Bpos < B.len() {
                let count = B.len() - Bpos;
                pts[Rpos..Rpos+count].copy_from_slice(&B[Bpos..]);
                Rpos += count;
            }
            assert_eq!(Rpos, pts.len());
        }
    }
}

#[cfg(not(feature="compare_reference"))]
#[inline]
pub(super) fn ptsort(pts: &mut [Pt]) {
    pts.sort_unstable_by(Pt::compare_angle);
}

#[cfg(feature="compare_reference")]
pub(super) fn ptsort(pts: &mut [Pt]) {
    let initial = pts.to_vec();
    let mut pts_sys = Vec::with_capacity(pts.len());
    for pt in pts.iter() {
        pts_sys.push(apriltag_sys::pt::from(*pt));
    }
    assert_eq!(pts.len(), pts_sys.len());

    ptsort_inner(pts);

    unsafe {
        apriltag_sys::ptsort(pts_sys.as_mut_ptr(), pts_sys.len() as _);
    }

    // fn compare_indices<T: Into<Pt> + Clone>(base: &[Pt], shuffled: &[T]) -> Vec<usize> {
    //     assert_eq!(base.len(), shuffled.len());
    //     let mut results = Vec::with_capacity(base.len());
    //     let mut idx_used = vec![false; base.len()];
    //     for i in 0..shuffled.len() {
    //         let shv: Pt = shuffled[i].clone().into();
    //         let idx = if base[i] == shv && idx_used[i] {
    //             i
    //         } else {
    //             base.iter()
    //                 .enumerate()
    //                 .find(|(i, bv)| !idx_used[*i] && *bv == &shv)
    //                 .map(|(i, _)| i)
    //                 .unwrap()
    //         };
    //         idx_used[idx] = true;
    //         results.push(idx);
    //     }
    //     results
    // }
    // println!(" R ptsort: {:?}", compare_indices(&initial, pts));
    // println!(" C ptsort: {:?}", compare_indices(&initial, &pts_sys));

    for (i, (rs, sys)) in pts.iter().zip(pts_sys.iter()).enumerate() {
        let sys = Pt::from(*sys);
        assert_eq!(*rs, sys, "Mismatch at index {i}");
    }
}

#[derive(Default, Debug, Clone, Copy)]
pub(super) struct LineFitPoint {
    pub(super) Mx: f64,
    pub(super) My: f64,
    pub(super) Mxx: f64,
    pub(super) Myy: f64,
    pub(super) Mxy: f64,
    /// Total weight
    pub(super) W: f64,
}

#[cfg(feature="compare_reference")]
impl From<apriltag_sys::line_fit_pt> for LineFitPoint {
    fn from(value: apriltag_sys::line_fit_pt) -> Self {
        Self {
            Mx: value.Mx,
            My: value.My,
            Mxx: value.Mxx,
            Myy: value.Myy,
            Mxy: value.Mxy,
            W: value.W,
        }
    }
}

#[cfg(feature="compare_reference")]
impl From<LineFitPoint> for apriltag_sys::line_fit_pt {
    fn from(value: LineFitPoint) -> Self {
        Self {
            Mx: value.Mx,
            My: value.My,
            Mxx: value.Mxx,
            Myy: value.Myy,
            Mxy: value.Mxy,
            W: value.W,
        }
    }
}

pub(super) struct LineFitData {
    pub(crate) lineparm: [f64; 4],
    pub(crate) err: f64,
    /// mean squared error
    pub(crate) mse: f64,
}


#[inline(always)]
fn sqrtf(x: f64) -> f64 {
    f32::sqrt(x as f32) as f64
}

fn get_point(lfps: &[LineFitPoint], i0: usize, i1: usize) -> (LineFitPoint, usize) {
    assert_ne!(i0, i1, "i0 and i1 equal");
    assert!(i0 < lfps.len(), "i0 out of bounds");
    assert!(i1 < lfps.len(), "i0 out of bounds");

    if i0 < i1 {
        let N = i1 - i0 + 1;

        let pt = if i0 > 0 {
            let a = &lfps[i1];
            let b = &lfps[i0 - 1];
            LineFitPoint {
                Mx: a.Mx - b.Mx,
                My: a.My - b.My,
                Mxx: a.Mxx - b.Mxx,
                Myy: a.Myy - b.Myy,
                Mxy: a.Mxy - b.Mxy,
                W: a.W - b.W,
            }
        } else {
            lfps[i1].clone()
        };
        (pt, N)
    } else {
        // i0 > i1, e.g. [15, 2]. Wrap around.
        debug_assert!(i0 > 0);

        let pt_last = lfps.last().unwrap();
        let pt_i0 = &lfps[i0 - 1];
        let pt_i1 = &lfps[i1];

        let pt = LineFitPoint {
            Mx:  (pt_last.Mx   - pt_i0.Mx)   + pt_i1.Mx,
            My:  (pt_last.My   - pt_i0.My)   + pt_i1.My,
            Mxx: (pt_last.Mxx  - pt_i0.Mxx)  + pt_i1.Mxx,
            Myy: (pt_last.Myy  - pt_i0.Myy)  + pt_i1.Myy,
            Mxy: (pt_last.Mxy  - pt_i0.Mxy)  + pt_i1.Mxy,
            W:   (pt_last.W    - pt_i0.W)    + pt_i1.W,
        };

        let N = lfps.len() - i0 + i1 + 1;
        (pt, N)
    }
}

pub(crate) struct LineFitError {
    pub(crate) err: f64,
    /// mean squared error
    pub(crate) mse: f64,
}

#[cfg(feature="compare_reference")]
fn fit_line_sys(lfps: &[LineFitPoint], i0: usize, i1: usize) -> LineFitData {
    // println!("Calling apriltag_sys::fit_line(#{}, {i0}, {i1})", lfps.len());
    let mut lfps_sys = Vec::new();
    for lfp in lfps.iter() {
        lfps_sys.push(apriltag_sys::line_fit_pt {
            Mx: lfp.Mx,
            My: lfp.My,
            Mxx: lfp.Mxx,
            Myy: lfp.Myy,
            Mxy: lfp.Mxy,
            W: lfp.W,
        });
    }
    let mut lineparm = [0f64; 4];
    let mut err = f64::NAN;
    let mut mse = f64::NAN;
    unsafe {
        apriltag_sys::fit_line(
            lfps_sys.as_mut_ptr(),
            lfps_sys.len().try_into().unwrap(),
            i0.try_into().unwrap(),
            i1.try_into().unwrap(),
            lineparm.as_mut_ptr(),
            &mut err,
            &mut mse
        );
    }
    LineFitData { lineparm, err, mse }
}

pub(super) fn fit_line_error(lfps: &[LineFitPoint], i0: usize, i1: usize) -> LineFitError {
    let (pt, N) = get_point(lfps, i0, i1);
    // println!("->Mx={:.15} My={:.15} Mxx={:.15} Mxy={:.15} Myy={:.15} W={:.15} N={}", pt.Mx, pt.My, pt.Mxx, pt.Mxy, pt.Myy, pt.W, N);

    assert!(N >= 2);

    let W = pt.W;
    let Ex = pt.Mx / W;
    let Ey = pt.My / W;
    let Cxx = pt.Mxx / W - Ex*Ex;
    let Cxy = pt.Mxy / W - Ex*Ey;
    let Cyy = pt.Myy / W - Ey*Ey;
    // println!("->E=({Ex:.15}, {Ey:.15}) Cxx={Cxx:.15} Cxy={Cxy:.15} Cyy={Cyy:.15}");

    // let eig = 0.5*((pt.Mxx / W - (pt.Mx / W)*(pt.Mx / W)) + (pt.Myy / W - (pt.My / W)*(pt.My / W)) + sqrtf((Cxx - Cyy)*(Cxx - Cyy) + 4. * Cxy*Cxy));

    // Instead of using the above cos/sin method, pose it as an eigenvalue problem.
    let eig = 0.5*(Cxx + Cyy - sqrtf((Cxx - Cyy)*(Cxx - Cyy) + 4. * Cxy*Cxy));
    // println!("->Inner {:.15} -> {:.15} -> {eig:.15}", (Cxx - Cyy)*(Cxx - Cyy) + 4. * Cxy*Cxy, sqrtf((Cxx - Cyy)*(Cxx - Cyy) + 4. * Cxy*Cxy));

    // sum of squared errors =
    //
    // SUM_i ((p_x - ux)*nx + (p_y - uy)*ny)^2
    // SUM_i  nx*nx*(p_x - ux)^2 + 2nx*ny(p_x -ux)(p_y-uy) + ny*ny*(p_y-uy)*(p_y-uy)
    //  nx*nx*SUM_i((p_x -ux)^2) + 2nx*ny*SUM_i((p_x-ux)(p_y-uy)) + ny*ny*SUM_i((p_y-uy)^2)
    //
    //  nx*nx*N*Cxx + 2nx*ny*N*Cxy + ny*ny*N*Cyy

    // sum of squared errors
    let err = N as f64 * eig;
    let mse = eig;

    #[cfg(feature="compare_reference")]
    {
        use float_cmp::assert_approx_eq;
        let res_sys = fit_line_sys(lfps, i0, i1);

        assert_approx_eq!(f64, mse, res_sys.mse, epsilon = 1e-5);
        assert_approx_eq!(f64, err, res_sys.err, epsilon = 1e-5);
    }

    LineFitError { err, mse }
}

/// lfps contains *cumulative* moments for N points, with
/// index j reflecting points [0,j] (inclusive).
///
/// fit a line to the points [i0, i1] (inclusive). i0, i1 are both [0,
/// sz) if i1 < i0, we treat this as a wrap around.
pub(super) fn fit_line(lfps: &[LineFitPoint], i0: usize, i1: usize) -> LineFitData {
    let (pt, N) = get_point(lfps, i0, i1);

    // println!("\t R fit_line: Mx={:.15} My={:.15} Mxx={:.15} Mxy={:.15} Myy={:.15} W={:.15} N={}", pt.Mx, pt.My, pt.Mxx, pt.Mxy, pt.Myy, pt.W, N);

    let W = pt.W;
    let Ex = pt.Mx / W;
    let Ey = pt.My / W;
    let Cxx = pt.Mxx / W - Ex*Ex;
    let Cxy = pt.Mxy / W - Ex*Ey;
    let Cyy = pt.Myy / W - Ey*Ey;

    let eig_small = 0.5*(Cxx + Cyy - sqrtf((Cxx - Cyy)*(Cxx - Cyy) + 4. * Cxy*Cxy));

    // println!("\t R fit_line: \tE=({:.15}, {:.15}) Cxx={:.15} Cxy={:.15} Cyy={:.15} Esm={eig_small:.15}", Ex, Ey, Cxx, Cxy, Cyy);

    // Instead of using the above cos/sin method, pose it as an eigenvalue problem.
    let eig = 0.5*(Cxx + Cyy + sqrtf((Cxx - Cyy)*(Cxx - Cyy) + 4. * Cxy*Cxy));
    let nx1 = Cxx - eig;
    let ny1 = Cxy;
    let M1 = nx1*nx1 + ny1*ny1;
    let nx2 = Cxy;
    let ny2 = Cyy - eig;
    let M2 = nx2*nx2 + ny2*ny2;

    let (nx, ny, M) = if M1 > M2 {
        (nx1, ny1, M1)
    } else {
        (nx2, ny2, M2)
    };


    let length = sqrtf(M);

    let lineparm = [
        Ex,
        Ey,
        nx / length,
        ny / length,
    ];


    // sum of squared errors =
    //
    // SUM_i ((p_x - ux)*nx + (p_y - uy)*ny)^2
    // SUM_i  nx*nx*(p_x - ux)^2 + 2nx*ny(p_x -ux)(p_y-uy) + ny*ny*(p_y-uy)*(p_y-uy)
    //  nx*nx*SUM_i((p_x -ux)^2) + 2nx*ny*SUM_i((p_x-ux)(p_y-uy)) + ny*ny*SUM_i((p_y-uy)^2)
    //
    //  nx*nx*N*Cxx + 2nx*ny*N*Cxy + ny*ny*N*Cyy

    // sum of squared errors
    let err = N as f64 * eig_small;

    // mean squared error
    let mse = eig_small;

    // println!("\t R fit_line: \tL={lineparm:.15?} err={err:.15} mse={mse:.15}");

    #[cfg(feature="compare_reference")]
    {
        use float_cmp::assert_approx_eq;
        let res_sys = fit_line_sys(lfps, i0, i1);

        const EPSILON: f64 = 1e-6;

        assert_approx_eq!(f64, mse, res_sys.mse, epsilon = EPSILON);
        assert_approx_eq!(f64, err, res_sys.err, epsilon = EPSILON);
        assert_approx_eq!(&[f64], &lineparm, &res_sys.lineparm, epsilon = EPSILON);
    }

    LineFitData {
        lineparm,
        err,
        mse,
    }
}<|MERGE_RESOLUTION|>--- conflicted
+++ resolved
@@ -63,43 +63,6 @@
             // Already sorted
             return;
         },
-<<<<<<< HEAD
-        // 2 => {
-        //     MAYBE_SWAP(pts, 0, 1);
-        // },
-        // // NB: Using less-branch-intensive sorting networks here on the
-        // // hunch that it's better for performance.
-        // 3 => {
-        //     // 3 element bubble sort is optimal
-        //     MAYBE_SWAP(pts, 0, 1);
-        //     MAYBE_SWAP(pts, 1, 2);
-        //     MAYBE_SWAP(pts, 0, 1);
-        //     return;
-        // }
-        // 4 => {
-        //     // 4 element optimal sorting network.
-        //     MAYBE_SWAP(pts, 0, 1); // sort each half, like a merge sort
-        //     MAYBE_SWAP(pts, 2, 3);
-        //     MAYBE_SWAP(pts, 0, 2); // minimum value is now at 0.
-        //     MAYBE_SWAP(pts, 1, 3); // maximum value is now at end.
-        //     MAYBE_SWAP(pts, 1, 2); // that only leaves the middle two.
-        //     return;
-        // }
-        // 5 => {
-        //     // this 9-step swap is optimal for a sorting network, but two
-        //     // steps slower than a generic sort.
-        //     MAYBE_SWAP(pts, 0, 1); // sort each half (3+2), like a merge sort
-        //     MAYBE_SWAP(pts, 3, 4);
-        //     MAYBE_SWAP(pts, 1, 2);
-        //     MAYBE_SWAP(pts, 0, 1);
-        //     MAYBE_SWAP(pts, 0, 3); // minimum element now at 0
-        //     MAYBE_SWAP(pts, 2, 4); // maximum element now at end
-        //     MAYBE_SWAP(pts, 1, 2); // now resort the three elements 1-3.
-        //     MAYBE_SWAP(pts, 2, 3);
-        //     MAYBE_SWAP(pts, 1, 2);
-        //     return;
-        // },
-=======
         2 => {
             MAYBE_SWAP(pts, 0, 1);
         },
@@ -135,7 +98,6 @@
             MAYBE_SWAP(pts, 1, 2);
             return;
         },
->>>>>>> 655d4b3d
         _ => {
             // Fall back to merge sort
             // pts.sort_unstable_by(Pt::compare_angle);
