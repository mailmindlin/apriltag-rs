use std::{hash::Hash, collections::hash_map::RandomState};
use hashbrown::{HashMap, hash_map::Entry};

use rayon::prelude::*;

use crate::{util::image::ImageY8, detector::DetectorConfig};

use super::{unionfind::{UnionFindId, UnionFindStatic}, linefit::Pt};

#[derive(PartialEq, Eq, PartialOrd, Ord, Clone, Copy, Debug, Hash)]
pub(super) struct ClusterId {
    rep0: UnionFindId,
    rep1: UnionFindId,
}

// impl Hash for ClusterId {
//     fn hash<H: Hasher>(&self, state: &mut H) {
//         let u = (self.rep0 as u64) << 32 | (self.rep1 as u64);
//         u.hash(state)
//     }
// }

impl ClusterId {
    const fn new(repa: UnionFindId, repb: UnionFindId) -> Self {
        let (rep0, rep1) = if repb < repa {
            (repa, repb)
        } else {
            (repb, repa)
        };
        // Self {
        //     value: (repa as u64) << 32 | (repb as u64)
        // }
        Self {
            rep0,
            rep1,
        }
    }
}

// #[derive(Clone, Copy, Default)]
// struct ClusterHasher(u64);

// impl BuildHasher for ClusterHasher {
//     type Hasher = Self;

//     fn build_hasher(&self) -> Self::Hasher {
//         *self
//     }
// }

// impl Hasher for ClusterHasher {
//     fn finish(&self) -> u64 {
//         self.0
//     }

//     fn write_u64(&mut self, i: u64) {
//         self.0 = self.0 * 2654435761 + i
//     }

//     fn write(&mut self, _bytes: &[u8]) {
//         todo!()
//     }
// }
type ClusterHasher = RandomState;

fn do_gradient_clusters(threshim: &ImageY8, y0: usize, y1: usize, clustermap: &mut Clusters, uf: &impl UnionFindStatic<(u32, u32)>) {
    let width = threshim.width();
    for y in y0..y1 {
        for x in 1..(width-1) {
            let v0 = threshim[(x, y)];
            if v0 == 127 {
                continue;
            }

            // XXX don't query this until we know we need it?
            let (rep0, size0) = uf.get_set_static((x as _, y as _));
            if size0 < 25 {
                continue;
            }

            // whenever we find two adjacent pixels such that one is
            // white and the other black, we add the point half-way
            // between them to a cluster associated with the unique
            // ids of the white and black regions.
            //
            // We additionally compute the gradient direction (i.e., which
            // direction was the white pixel?) Note: if (v1-v0) == 255, then
            // (dx,dy) points towards the white pixel. if (v1-v0) == -255, then
            // (dx,dy) points towards the black pixel. p.gx and p.gy will thus
            // be -255, 0, or 255.
            //
            // Note that any given pixel might be added to multiple
            // different clusters. But in the common case, a given
            // pixel will be added multiple times to the same cluster,
            // which increases the size of the cluster and thus the
            // computational costs.
            //
            // A possible optimization would be to combine entries
            // within the same cluster.

            #[allow(non_upper_case_globals)]
            const offsets: [(isize, usize); 4] = [
                // do 4 connectivity. NB: Arguments must be [-1, 1] or we'll overflow .gx, .gy
                (1, 0),
                (0,1),
                // do 8 connectivity
                (-1,1),
                (1,1)
            ];
            for (dx, dy) in offsets {
                let off_x = (x as isize + dx) as usize;
                let off_y = y + dy;

                let v1 = threshim[(off_x, off_y)];
                if v0 != v1 {
                    let (rep1, size1) = uf.get_set_static((off_x as _, off_y as _));
                    if size1 > 24 {
                        let key = ClusterId::new(rep0, rep1);
                        let value: Pt = {
                            let dv = (v1 as i16) - (v0 as i16);
                            #[cfg(debug_assertions)]
                            let x = Pt {
                                x: (2 * x as isize + dx).try_into().unwrap(),
                                y: (2 * y + dy).try_into().unwrap(),
                                gx: (dx as i16 * dv),
                                gy: (dy as i16 * dv),
                                slope: 0.,//TODO?
                            };

                            #[cfg(not(debug_assertions))]
                            let x = Pt {
                                x: (2 * x as isize + dx) as _,
                                y: (2 * y + dy) as _,
                                gx: (dx as i16 * dv),
                                gy: (dy as i16 * dv),
                                slope: 0.,//TODO?
                            };

                            x
                        };

                        clustermap.entry(key)
                            .or_default()
                            .push(value);
                    }
                }
            }
        }
    }
    #[cfg(feature="extra_debug")]
    if !clustermap.is_empty() && false {
        println!("Found {} clusters on line {}..{}", clustermap.len(), y0, y1);
        for (cid, cluster) in clustermap.iter() {
            println!(" - {}/{} len {}", cid.rep0, cid.rep1, cluster.len());
        }
    }
}

pub(super) type Clusters = HashMap<ClusterId, Vec<Pt>, ClusterHasher>;

<<<<<<< HEAD
fn merge_clusters(c1: Clusters, c2: Clusters) -> Clusters {
    // Ensure c1 > c2 (fewer operations in next loop)
    let (mut c1, c2) = if c2.len() > c1.len() {
        (c2, c1)
    } else {
        (c1, c2)
    };

    for (k, v2) in c2.into_iter() {
=======
fn merge_clusters(mut c1: Clusters, c2: Clusters) -> Clusters {
    for (k, v) in c2 {
>>>>>>> 655d4b3d
        match c1.entry(k) {
            Entry::Occupied(mut e) => {
                let v1 = e.get_mut();
                // Pick the larger vector to keep
                let mut v2 = if v1.len() < v2.len() {
                    std::mem::replace(v1, v2)
                } else { v2 };
                
                v1.append(&mut v2);
            },
            Entry::Vacant(e) => {
                e.insert(v2);
            },
        }
    }
    c1
}

pub(super) fn gradient_clusters(config: &DetectorConfig, threshim: &ImageY8, mut uf: (impl Sync + UnionFindStatic<(u32, u32)>)) -> Clusters {
    let nclustermap = (0.2*(threshim.len() as f64)) as usize;

    let sz = threshim.height() - 1;
<<<<<<< HEAD
    let cluster_entries = if config.single_thread() && false {
=======
    if config.single_thread() && false {
>>>>>>> 655d4b3d
        let mut clustermap = Clusters::with_capacity_and_hasher(nclustermap, ClusterHasher::default());
        do_gradient_clusters(threshim, 0, sz, &mut clustermap, &mut uf);
        clustermap
    } else {
        let chunksize = 1 + sz / config.nthreads;
        // struct cluster_task *tasks = malloc(sizeof(struct cluster_task)*(sz / chunksize + 1));

        (0..sz)
            .into_par_iter()
            .step_by(chunksize)
            .fold(|| Clusters::with_capacity_and_hasher(nclustermap, ClusterHasher::default()), |mut clustermap, i| {
<<<<<<< HEAD
=======
            // .map(|i| {
>>>>>>> 655d4b3d
                let y0 = i;
                let y1 = std::cmp::min(sz, i + chunksize);
                do_gradient_clusters(threshim, y0, y1, &mut clustermap, &uf);
                clustermap
            })
            //TODO: it might be more efficient to reduce adjacent clusters
            .reduce(|| Clusters::with_hasher(ClusterHasher::default()), merge_clusters)
<<<<<<< HEAD
    };
    cluster_entries
=======
    }
>>>>>>> 655d4b3d
}

#[cfg(all(test, feature="foo"))]
mod test {
    use crate::quad_thresh::linefit::Pt;

    use super::{ClusterEntry, merge_clusters};

    fn random_point(seed: usize) -> Pt {
        Pt {
            x: seed as u16,
            y: seed.rotate_right(16) as u16,
            gx: seed.rotate_right(32) as i16,
            gy: seed.rotate_right(48) as i16,
            slope: 0.,
        }
    }

    #[test]
    fn merge_empty() {
        let e1 = ClusterEntry {
            id: super::ClusterId { rep0: 0, rep1: 0 },
            data: vec![random_point(0), random_point(1)],
        };
        let merged = merge_clusters(vec![e1], vec![]);
        assert_eq!(merged.len(), 1);
    }

    #[test]
    fn merge_no_dedup() {
        let e1 = ClusterEntry {
            id: super::ClusterId { rep0: 0, rep1: 0 },
            data: vec![random_point(0), random_point(1)],
        };
        let e2 = ClusterEntry {
            id: super::ClusterId { rep0: 0, rep1: 1 },
            data: vec![random_point(2), random_point(3)],
        };
        let e3 = ClusterEntry {
            id: super::ClusterId { rep0: 0, rep1: 2 },
            data: vec![random_point(4), random_point(5)],
        };
        let e4 = ClusterEntry {
            id: super::ClusterId { rep0: 0, rep1: 3 },
            data: vec![random_point(6), random_point(7)],
        };
        let merged = merge_clusters(vec![e1, e2], vec![e3, e4]);
        assert_eq!(merged.len(), 4);
    }

    #[test]
    fn merge_dedup() {
        let id1 = super::ClusterId { rep0: 0, rep1: 0 };
        let id2 = super::ClusterId { rep0: 0, rep1: 1 };
        let id3 = super::ClusterId { rep0: 0, rep1: 2 };
        let e1 = ClusterEntry {
            id: id1.clone(),
            data: vec![random_point(0), random_point(1)],
        };
        let e2 = ClusterEntry {
            id: id2.clone(),
            data: vec![random_point(2), random_point(3)],
        };
        let e3 = ClusterEntry {
            id: id3.clone(),
            data: vec![random_point(4), random_point(5)],
        };
        let e4 = ClusterEntry {
            id: id1.clone(),
            data: vec![random_point(6), random_point(7)],
        };
        let merged = merge_clusters(vec![e1, e2], vec![e3, e4]);
        assert_eq!(merged.len(), 3);
        // Check that other two are still there
        assert!(merged.iter().find(|it| it.id == id2).is_some());
        assert!(merged.iter().find(|it| it.id == id3).is_some());
        
        let e_merged = merged.iter().find(|it| it.id == id1).unwrap();
        assert_eq!(e_merged.data.len(), 4);
    }
}<|MERGE_RESOLUTION|>--- conflicted
+++ resolved
@@ -158,7 +158,6 @@
 
 pub(super) type Clusters = HashMap<ClusterId, Vec<Pt>, ClusterHasher>;
 
-<<<<<<< HEAD
 fn merge_clusters(c1: Clusters, c2: Clusters) -> Clusters {
     // Ensure c1 > c2 (fewer operations in next loop)
     let (mut c1, c2) = if c2.len() > c1.len() {
@@ -168,10 +167,6 @@
     };
 
     for (k, v2) in c2.into_iter() {
-=======
-fn merge_clusters(mut c1: Clusters, c2: Clusters) -> Clusters {
-    for (k, v) in c2 {
->>>>>>> 655d4b3d
         match c1.entry(k) {
             Entry::Occupied(mut e) => {
                 let v1 = e.get_mut();
@@ -194,11 +189,7 @@
     let nclustermap = (0.2*(threshim.len() as f64)) as usize;
 
     let sz = threshim.height() - 1;
-<<<<<<< HEAD
-    let cluster_entries = if config.single_thread() && false {
-=======
     if config.single_thread() && false {
->>>>>>> 655d4b3d
         let mut clustermap = Clusters::with_capacity_and_hasher(nclustermap, ClusterHasher::default());
         do_gradient_clusters(threshim, 0, sz, &mut clustermap, &mut uf);
         clustermap
@@ -210,10 +201,6 @@
             .into_par_iter()
             .step_by(chunksize)
             .fold(|| Clusters::with_capacity_and_hasher(nclustermap, ClusterHasher::default()), |mut clustermap, i| {
-<<<<<<< HEAD
-=======
-            // .map(|i| {
->>>>>>> 655d4b3d
                 let y0 = i;
                 let y1 = std::cmp::min(sz, i + chunksize);
                 do_gradient_clusters(threshim, y0, y1, &mut clustermap, &uf);
@@ -221,12 +208,7 @@
             })
             //TODO: it might be more efficient to reduce adjacent clusters
             .reduce(|| Clusters::with_hasher(ClusterHasher::default()), merge_clusters)
-<<<<<<< HEAD
-    };
-    cluster_entries
-=======
-    }
->>>>>>> 655d4b3d
+    }
 }
 
 #[cfg(all(test, feature="foo"))]
