--- conflicted
+++ resolved
@@ -43,21 +43,14 @@
     /// Spend more time trying to align edges of tags
     #[arg(short, long, default_value_t=true)]
     refine_edges: bool,
-<<<<<<< HEAD
     #[arg(long, default_value_t=false)]
     opencl: bool,
-}
-
-fn build_detector(args: &Args, dbp: &str) -> AprilTagDetector {
-    let mut detector = AprilTagDetector::builder();
-=======
     #[arg(long)]
     debug_path: Option<PathBuf>,
 }
 
-fn build_detector(args: &Args) -> AprilTagDetector {
+fn build_detector(args: &Args, dbp: Option<&str>) -> AprilTagDetector {
     let mut builder = AprilTagDetector::builder();
->>>>>>> fc5fb395
     if args.family.len() == 0 {
         panic!("No AprilTag families to detect");
     }
@@ -83,30 +76,19 @@
             .expect("Error adding AprilTag family");
     }
 
-<<<<<<< HEAD
-    detector.config.quad_decimate = args.decimate;
-    detector.config.quad_sigma = args.blur;
-    detector.config.nthreads = args.threads;
-    detector.config.debug = args.debug;
-    detector.config.refine_edges = args.refine_edges;
-    detector.config.debug_path = Some(format!("./debug/{dbp}"));
-
-    detector
-        .build()
-        .expect("Error building AprilTagDetector")
-=======
     builder.config.quad_decimate = args.decimate;
     builder.config.quad_sigma = args.blur;
     builder.config.nthreads = args.threads;
     builder.config.debug = args.debug;
     builder.config.refine_edges = args.refine_edges;
-    if let Some(path) = &args.debug_path {
+    if let Some(path) = dbp {
+        detector.config.debug_path = Some(format!("./debug/{path}"));
+    } else if let Some(path) = &args.debug_path {
         builder.config.debug_path = Some(path.to_str().unwrap().to_owned());
     }
 
     builder.build()
-        .unwrap()
->>>>>>> fc5fb395
+        .expect("Error building AprilTagDetector")
 }
 
 fn main() {
@@ -129,7 +111,7 @@
     cap.set(VideoCaptureProperties::CAP_PROP_FRAME_HEIGHT as i32, 10000.).unwrap();
 
     // Initialize tag detector with options
-    let detector = build_detector(&args);
+    let detector = build_detector(&args, None);
 
     meter.stop().unwrap();
     let m = String::from("multiple");
@@ -166,18 +148,10 @@
         let detections = match detector.detect(&im) {
             Ok(dets) => dets,
             Err(e) => {
-<<<<<<< HEAD
                 eprintln!("Error detecting AprilTags: {e:?}");
                 continue;
             }
         };
-=======
-                eprintln!("Detection error: {e:?}");
-                continue;
-            }
-        };
-
->>>>>>> fc5fb395
         tp.stamp("detect");
 
         // Draw detection outlines
