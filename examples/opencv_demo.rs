--- conflicted
+++ resolved
@@ -50,11 +50,7 @@
     max_frames: Option<usize>,
 }
 
-<<<<<<< HEAD
-fn build_detector(args: &Args, dbp: Option<&str>) -> AprilTagDetector {
-=======
 fn build_detector(args: &Args, path_override: Option<&str>) -> AprilTagDetector {
->>>>>>> 655d4b3d
     let mut builder = AprilTagDetector::builder();
     if args.family.len() == 0 {
         panic!("No AprilTag families to detect");
@@ -86,7 +82,7 @@
     builder.config.nthreads = args.threads;
     builder.config.debug = args.debug;
     builder.config.refine_edges = args.refine_edges;
-    if let Some(path) = dbp {
+    if let Some(path) = path_override {
         builder.config.debug_path = Some(format!("./debug/{path}"));
     } else if let Some(path) = &args.debug_path {
         builder.config.debug_path = Some(path.to_str().unwrap().to_owned());
@@ -116,18 +112,11 @@
     cap.set(VideoCaptureProperties::CAP_PROP_FRAME_HEIGHT as i32, 10000.).unwrap();
 
     // Initialize tag detector with options
-<<<<<<< HEAD
-    let detector = build_detector(&args, Some("a"));
-
-    args.opencl ^= true;
-    let detector1 = build_detector(&args, Some("b"));
-=======
     args.opencl = false;
     let detector = build_detector(&args, Some("cpu"));
 
     args.opencl = true;
     let detector1 = build_detector(&args, Some("gpu"));
->>>>>>> 655d4b3d
 
     meter.stop().unwrap();
     let m = String::from("multiple");
