[package]
name = "apriltag-rs"
version = "0.1.0"
edition = "2021"

[lib]
# crate-type = ["cdylib"]

[features]
cpython = ["dep:cpython"]
jni = ["dep:jni"]
cffi = ["dep:libc", "dep:nix", "dep:errno"]
debug = []
extra_debug = ["debug"]
opencl = ["dep:ocl"]
compare_reference = ["apriltag-sys/deep", "dep:float-cmp", "dep:libc"]
# default = ["cpython", "jni", "debug", "cffi", "dep:opencv", "opencl"]
default = [ "cffi", "opencl", "debug"]

[profile.dev]
default = ["cpython", "jni", "cffi", "debug", "extra_debug"]

[profile.release]
default = ["cpython", "jni", "cffi"]


[dependencies]
arrayvec = "0.7.4"
rand = "0.8.5"
rayon = "1.7.0"
datasize = "0.2.14"
<<<<<<< HEAD
clap = { version = "4.2.1", features=["derive"] }
parking_lot = "0.12.1"
raw-parts = "2.0.0"
hashbrown = { version = "0.14.0", features = ["rayon"] }
futures = "0.1.31"
=======
clap = { version = "4.3.19", features=["derive"] }
errno = "0.3.2"
parking_lot = "0.12.1"
raw-parts = "2.0.0"
proc-macro2 = "1.0.66"
>>>>>>> 4b971e75

# Feature: Python FFI (cpython)
[dependencies.cpython]
version = "0.7.1"
optional = true
features=["extension-module"]

<<<<<<< HEAD
# Feature: Java FFI
=======
# Feature: Java FFI (jni)
>>>>>>> 4b971e75
[dependencies.jni]
version = "0.21.1"
optional = true

# Feature: C FFI (cffi)
[dependencies.libc]
version = "0.2.139"
optional = true
[dependencies.nix]
version = "0.26.2"
optional = true
[dependencies.errno]
version = "0.3.1"
optional = true

<<<<<<< HEAD
# Feature: compare_reference
=======
# Feature compare_reference
>>>>>>> 4b971e75
[dependencies.apriltag-sys]
path="../apriltag-rust-deep/apriltag-sys"
optional = true
[dependencies.float-cmp]
version = "0.9.0"
optional = true

# Feature: OpenCL
[dependencies.ocl]
version = "0.19.4"
optional = true
# [dependencies.opencl3]
# version = "0.9.3"
# optional = true

[dev-dependencies]
image = "0.24.6"

[dependencies.opencv]
version = "0.84.4"
features = ["clang-runtime"]
optional = true<|MERGE_RESOLUTION|>--- conflicted
+++ resolved
@@ -29,19 +29,12 @@
 rand = "0.8.5"
 rayon = "1.7.0"
 datasize = "0.2.14"
-<<<<<<< HEAD
-clap = { version = "4.2.1", features=["derive"] }
+clap = { version = "4.3.19", features=["derive"] }
 parking_lot = "0.12.1"
 raw-parts = "2.0.0"
 hashbrown = { version = "0.14.0", features = ["rayon"] }
 futures = "0.1.31"
-=======
-clap = { version = "4.3.19", features=["derive"] }
-errno = "0.3.2"
-parking_lot = "0.12.1"
-raw-parts = "2.0.0"
 proc-macro2 = "1.0.66"
->>>>>>> 4b971e75
 
 # Feature: Python FFI (cpython)
 [dependencies.cpython]
@@ -49,11 +42,7 @@
 optional = true
 features=["extension-module"]
 
-<<<<<<< HEAD
-# Feature: Java FFI
-=======
 # Feature: Java FFI (jni)
->>>>>>> 4b971e75
 [dependencies.jni]
 version = "0.21.1"
 optional = true
@@ -66,14 +55,10 @@
 version = "0.26.2"
 optional = true
 [dependencies.errno]
-version = "0.3.1"
+version = "0.3.2"
 optional = true
 
-<<<<<<< HEAD
 # Feature: compare_reference
-=======
-# Feature compare_reference
->>>>>>> 4b971e75
 [dependencies.apriltag-sys]
 path="../apriltag-rust-deep/apriltag-sys"
 optional = true
